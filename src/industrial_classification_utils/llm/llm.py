"""This module provides utilities for leveraging Large Language Models (LLMs)
to classify respondent data into Standard Industrial Classification (SIC) codes.

The `ClassificationLLM` class encapsulates the logic for using LLMs to perform
classification tasks, including direct generative methods and Retrieval Augmented
Generation (RAG). It supports various prompts and configurations for different
classification scenarios, such as unambiguous classification, reranking, and
general-purpose classification.

Classes:
    ClassificationLLM: A wrapper for LLM-based SIC classification logic.

Functions:
    (None at the module level)
"""

import logging
from collections import defaultdict
from functools import lru_cache
from typing import Any, Optional, Union

import numpy as np
from industrial_classification.hierarchy.sic_hierarchy import load_hierarchy
from industrial_classification.meta import sic_meta
from langchain.output_parsers import PydanticOutputParser
from langchain_google_vertexai import ChatVertexAI
from langchain_openai import ChatOpenAI
from pydantic import SecretStr

from industrial_classification_utils.embed.embedding import get_config
from industrial_classification_utils.llm.prompt import (
    GENERAL_PROMPT_RAG,
    SA_SIC_PROMPT_RAG,
<<<<<<< HEAD
    SIC_PROMPT_CLOSEDFOLLOWUP,
    SIC_PROMPT_OPENFOLLOWUP,
=======
    SIC_PROMPT_FINAL_ASSIGNMENT,
>>>>>>> 32f4bc50
    SIC_PROMPT_PYDANTIC,
    SIC_PROMPT_RAG,
    SIC_PROMPT_RERANKER,
    SIC_PROMPT_UNAMBIGUOUS,
)
from industrial_classification_utils.models.response_model import (
<<<<<<< HEAD
    ClosedFollowUp,
    OpenFollowUp,
=======
    FinalSICAssignment,
>>>>>>> 32f4bc50
    RerankingResponse,
    SicResponse,
    SurveyAssistSicResponse,
    UnambiguousResponse,
)
from industrial_classification_utils.utils.sic_data_access import (
    load_sic_index,
    load_sic_structure,
)

logger = logging.getLogger(__name__)
config = get_config()


# pylint: disable=too-many-instance-attributes
# pylint: disable=too-many-arguments
# pylint: disable=too-many-positional-arguments
# pylint: disable=too-many-locals
class ClassificationLLM:
    """Wraps the logic for using an LLM to classify respondent's data
    based on provided index. Includes direct (one-shot) generative llm
    method and Retrieval Augmented Generation (RAG).

    Args:
        model_name (str): Name of the model. Defaults to the value in the `config` file.
            Used if no LLM object is passed.
        llm (LLM): LLM to use. Optional.
        max_tokens (int): Maximum number of tokens to generate. Defaults to 1600.
        temperature (float): Temperature of the LLM model. Defaults to 0.0.
        verbose (bool): Whether to print verbose output. Defaults to False.
        openai_api_key (str): OpenAI API key. Optional, but needed for OpenAI models.
    """

    def __init__(  # noqa: PLR0913
        self,
        model_name: str = config["llm"]["llm_model_name"],
        llm: Optional[Union[ChatVertexAI, ChatOpenAI]] = None,
        max_tokens: int = 1600,
        temperature: float = 0.0,
        verbose: bool = True,
        openai_api_key: Optional[SecretStr] = None,
    ):
        """Initialises the ClassificationLLM object."""
        print(f"model_name: {model_name}")
        if llm is not None:
            self.llm = llm
        elif model_name.startswith("text-") or model_name.startswith("gemini"):
            self.llm = ChatVertexAI(
                model_name=model_name,
                max_output_tokens=max_tokens,
                temperature=temperature,
                location="europe-west9",
            )
        elif model_name.startswith("gpt"):
            if openai_api_key is None:
                raise NotImplementedError("Need to provide an OpenAI API key")
            self.llm = ChatOpenAI(
                model=model_name,
                api_key=openai_api_key,
                temperature=temperature,
                model_kwargs={"max_tokens": max_tokens},
            )
        else:
            raise NotImplementedError("Unsupported model family")

        self.sic_prompt = SIC_PROMPT_PYDANTIC
        self.sic_meta = sic_meta
        self.sic_prompt_rag = SIC_PROMPT_RAG
        self.sa_sic_prompt_rag = SA_SIC_PROMPT_RAG
        self.general_prompt_rag = GENERAL_PROMPT_RAG
        self.sic_prompt_unambiguous = SIC_PROMPT_UNAMBIGUOUS
        self.sic_prompt_reranker = SIC_PROMPT_RERANKER
<<<<<<< HEAD
        self.sic_prompt_openfollowup = SIC_PROMPT_OPENFOLLOWUP
        self.sic_prompt_closedfollowup = SIC_PROMPT_CLOSEDFOLLOWUP
=======
        self.sic_prompt_final = SIC_PROMPT_FINAL_ASSIGNMENT
>>>>>>> 32f4bc50
        self.sic = None
        self.verbose = verbose

    @lru_cache  # noqa: B019
    def get_sic_code(
        self,
        industry_descr: str,
        job_title: str,
        job_description: str,
    ) -> SicResponse:
        """Generates a SIC classification based on respondent's data
        using a whole condensed index embedded in the query.

        Args:
            industry_descr (str): Description of the industry.
            job_title (str): Title of the job.
            job_description (str): Description of the job.

        Returns:
            SicResponse: Generated response to the query.
        """
        chain = self.sic_prompt | self.llm
        response = chain.invoke(
            {
                "industry_descr": industry_descr,
                "job_title": job_title,
                "job_description": job_description,
            },
            return_only_outputs=True,
        )
        if self.verbose:
            logger.debug("%s", response)
        # Parse the output to desired format with one retry
        parser = PydanticOutputParser(  # type: ignore # Suspect langchain ver bug
            pydantic_object=SicResponse
        )
        try:
            validated_answer = parser.parse(str(response.content))
        except ValueError as parse_error:
            logger.debug(
                "Retrying llm response parsing due to an error: %s", parse_error
            )
            logger.error("Unable to parse llm response: %s", parse_error)

            reasoning = (
                f"ERROR parse_error=<{parse_error}>, response=<{response.content}>"
            )
            validated_answer = SicResponse(
                codable=False,
                sic_candidates=[],
                reasoning=reasoning,
            )

        return validated_answer

    def _prompt_candidate(
        self, code: str, activities: list[str], include_all: bool = False
    ) -> str:
        """Reformat the candidate activities for the prompt.

        Args:
            code (str): The code for the item.
            activities (list[str]): The list of example activities.
            include_all (bool, optional): Whether to include all the sic metadata.

        Returns:
            str: A formatted string containing the code, title, and example activities.
        """
        if self.sic is None:
            sic_index_df = load_sic_index(config["lookups"]["sic_index"])
            sic_df = load_sic_structure(config["lookups"]["sic_structure"])
            self.sic = load_hierarchy(sic_df, sic_index_df)

        item = self.sic[code]  # type: ignore # MyPy false positive
        txt = "{" + f"Code: {item.numeric_string_padded()}, Title: {item.description}"
        txt += f", Example activities: {', '.join(activities)}"
        if include_all:
            if item.sic_meta.detail:
                txt += f", Details: {item.sic_meta.detail}"
            if item.sic_meta.includes:
                txt += f", Includes: {', '.join(item.sic_meta.includes)}"
            if item.sic_meta.excludes:
                txt += f", Excludes: {', '.join(item.sic_meta.excludes)}"
        return txt + "}"

    def _prompt_candidate_list(
        self,
        short_list: list[dict],
        chars_limit: int = 14000,
        candidates_limit: int = 5,
        activities_limit: int = 3,
        code_digits: int = 5,
    ) -> str:
        """Create candidate list for the prompt based on the given parameters.

        This method takes a structured list of candidates and generates a short
        string list based on the provided parameters. It filters the candidates
        based on the code digits and activities limit, and shortens the list to
        fit the character limit.

        Args:
            short_list (list[dict]): A list of candidate dictionaries.
            chars_limit (int, optional): The character limit for the generated
                prompt. Defaults to 14000.
            candidates_limit (int, optional): The maximum number of candidates
                to include in the prompt. Defaults to 5.
            activities_limit (int, optional): The maximum number of activities
                to include for each code. Defaults to 3.
            code_digits (int, optional): The number of digits to consider from
                the code for filtering candidates. Defaults to 5.

        Returns:
            str: The generated candidate list for the prompt.
        """
        a: defaultdict[Any, list] = defaultdict(list)

        logger.debug(
            "Chars Lmt: %d Candidate Lmt: %d Activities Lmt: %d Short List Len: %d Code Digits: %d",
            chars_limit,
            candidates_limit,
            activities_limit,
            len(short_list),
            code_digits,
        )

        for item in short_list:
            if item["title"] not in a[item["code"][:code_digits]]:
                a[item["code"][:code_digits]].append(item["title"])

        sic_candidates = [
            self._prompt_candidate(code, activities[:activities_limit])
            for code, activities in a.items()
        ][:candidates_limit]

        if chars_limit:
            chars_count = np.cumsum([len(x) for x in sic_candidates])
            nn = sum(x <= chars_limit for x in chars_count)
            # nn = sum([x <= chars_limit for x in chars_count])
            if nn < len(sic_candidates):
                logger.warning(
                    "Shortening list of candidates to fit token limit from %d to %d",
                    len(sic_candidates),
                    nn,
                )
                sic_candidates = sic_candidates[:nn]

        return "\n".join(sic_candidates)

    def _prompt_candidate_list_filtered(  # noqa: PLR0913
        self,
        short_list: list[dict],
        chars_limit: int = 14000,
        candidates_limit: int = 5,
        activities_limit: int = 3,
        code_digits: int = 5,
        filtered_list: Optional[list[str]] = None,
    ) -> str:
        """Create candidate list for the prompt based on the given parameters.

        This method takes a structured list of candidates and generates a short
        string list based on the provided parameters. It filters the candidates
        based on the code digits and activities limit, and shortens the list to
        fit the character limit.

        Args:
            short_list (list[dict]): A list of candidate dictionaries.
            chars_limit (int, optional): The character limit for the generated
                prompt. Defaults to 14000.
            candidates_limit (int, optional): The maximum number of candidates
                to include in the prompt. Defaults to 5.
            activities_limit (int, optional): The maximum number of activities
                to include for each code. Defaults to 3.
            code_digits (int, optional): The number of digits to consider from
                the code for filtering candidates. Defaults to 5.
            filtered_list (list[str], optional): A list of alternative
                candidates.

        Returns:
            str: The generated candidate list for the prompt.
        """
        if not filtered_list:
            logger.warning("Empty list")
            return ""

        a: defaultdict[Any, list] = defaultdict(list)
        for item in short_list:
            if (
                item["code"] in filtered_list
                and item["title"] not in a[item["code"][:code_digits]]
            ):
                a[item["code"][:code_digits]].append(item["title"])

            sic_candidates = [
                self._prompt_candidate(code, activities[:activities_limit])
                for code, activities in a.items()
            ][:candidates_limit]

        if chars_limit:
            chars_count = np.cumsum([len(x) for x in sic_candidates])
            nn = sum([x <= chars_limit for x in chars_count])
            if nn < len(sic_candidates):
                logger.warning(
                    "Shortening list of candidates to fit token limit "
                    + f"from {len(sic_candidates)} to {nn}"
                )
                sic_candidates = sic_candidates[:nn]

        return "\n".join(sic_candidates)

    def sa_rag_sic_code(  # noqa: PLR0913
        self,
        industry_descr: str,
        job_title: Optional[str] = None,
        job_description: Optional[str] = None,
        code_digits: int = 5,
        candidates_limit: int = 5,
        short_list: Optional[list[dict[Any, Any]]] = None,
    ) -> tuple[SurveyAssistSicResponse, Optional[list[dict[Any, Any]]], Optional[Any]]:
        """Generates a SIC classification based on respondent's data using RAG approach.

        Args:
            industry_descr (str): The description of the industry.
            job_title (str, optional): The job title. Defaults to None.
            job_description (str, optional): The job description. Defaults to None.
            code_digits (int, optional): The number of digits in the generated
                SIC code. Defaults to 5.
            candidates_limit (int, optional): The maximum number of SIC code candidates
                to consider. Defaults to 5.
            short_list (list[dict[Any, Any]], optional): A list of results from embedding search

        Returns:
            SurveyAssistSicResponse: The generated response to the query.

        Raises:
            ValueError: If there is an error during the parsing of the response.
            ValueError: If the default embedding handler is required but
                not loaded correctly.

        """

        def prep_call_dict(industry_descr, job_title, job_description, sic_codes):
            # Helper function to prepare the call dictionary
            is_job_title_present = job_title is None or job_title in {"", " "}
            job_title = "Unknown" if is_job_title_present else job_title

            is_job_description_present = job_description is None or job_description in {
                "",
                " ",
            }
            job_description = (
                "Unknown" if is_job_description_present else job_description
            )

            call_dict = {
                "industry_descr": industry_descr,
                "job_title": job_title,
                "job_description": job_description,
                "sic_index": sic_codes,
            }
            return call_dict

        if short_list is None:
            raise ValueError(
                "Short list is None - list provided from embedding search."
            )

        sic_codes = self._prompt_candidate_list(
            short_list, code_digits=code_digits, candidates_limit=candidates_limit
        )

        call_dict = prep_call_dict(
            industry_descr=industry_descr,
            job_title=job_title,
            job_description=job_description,
            sic_codes=sic_codes,
        )

        if self.verbose:
            final_prompt = self.sa_sic_prompt_rag.format(**call_dict)
            logger.debug("%s", final_prompt)

        chain = self.sa_sic_prompt_rag | self.llm

        try:
            response = chain.invoke(call_dict, return_only_outputs=True)
        except ValueError as err:
            logger.exception(err)
            logger.warning("Error from chain, exit early")
            validated_answer = SurveyAssistSicResponse(
                followup="Follow-up question not available due to error.",
                sic_code="N/A",
                sic_descriptive="N/A",
                sic_candidates=[],
                reasoning="Error from chain, exit early",
            )
            return validated_answer, short_list, call_dict
        if self.verbose:
            logger.debug("%s", response)

        # Parse the output to the desired format
        parser = PydanticOutputParser(  # type: ignore # Suspect langchain ver bug
            pydantic_object=SurveyAssistSicResponse
        )
        try:
            validated_answer = parser.parse(str(response.content))
        except ValueError as parse_error:
            logger.exception(parse_error)
            logger.warning("Failed to parse response:\n%s", response.content)

            reasoning = (
                f"ERROR parse_error=<{parse_error}>, response=<{response.content}>"
            )
            validated_answer = SurveyAssistSicResponse(
                followup="Follow-up question not available due to error.",
                sic_code="N/A",
                sic_descriptive="N/A",
                sic_candidates=[],
                reasoning=reasoning,
            )

        return validated_answer, short_list, call_dict

    def unambiguous_sic_code(
        self,
        industry_descr: str,
        job_title: Optional[str] = None,
        job_description: Optional[str] = None,
        sic_candidates: Optional[str] = None,
    ) -> tuple[UnambiguousResponse, Optional[Any]]:
        """Evaluates codability to a single 5-digit SIC code based on respondent's data.

        Args:
            industry_descr (str): The description of the industry.
            job_title (str, optional): The job title. Defaults to None.
            job_description (str, optional): The job description. Defaults to None.
            sic_candidates (list, str): Short list of SIC candidates to pass to LLM.
                Defaults to None.

        Returns:
            UnambiguousResponse: The generated response to the query.

        Raises:
            ValueError: If there is an error during the parsing of the response.
            ValueError: If the default embedding handler is required but
                not loaded correctly.

        """

        def prep_call_dict(industry_descr, job_title, job_description, sic_candidates):
            # Helper function to prepare the call dictionary
            is_job_title_present = job_title is None or job_title in {"", " "}
            job_title = "Unknown" if is_job_title_present else job_title

            is_job_description_present = job_description is None or job_description in {
                "",
                " ",
            }
            job_description = (
                "Unknown" if is_job_description_present else job_description
            )

            call_dict = {
                "industry_descr": industry_descr,
                "job_title": job_title,
                "job_description": job_description,
                "sic_candidates": sic_candidates,
            }
            return call_dict

        if sic_candidates is None:
            raise ValueError(
                "Short list is None - list provided from embedding search."
            )

        call_dict = prep_call_dict(
            industry_descr=industry_descr,
            job_title=job_title,
            job_description=job_description,
            sic_candidates=sic_candidates,
        )

        if self.verbose:
            final_prompt = self.sic_prompt_unambiguous.format(**call_dict)
            logger.debug(final_prompt)

        chain = self.sic_prompt_unambiguous | self.llm

        try:
            response = chain.invoke(call_dict, return_only_outputs=True)
        except ValueError as err:
            logger.exception(err)
            logger.warning("Error from chain, exit early")
            validated_answer = UnambiguousResponse(
                codable=False,
                alt_candidates=[],
                reasoning="Error from chain, exit early",
            )
            return validated_answer, call_dict

        if self.verbose:
            logger.debug("llm_response=%s", response)

        # Parse the output to the desired format
        parser = PydanticOutputParser(pydantic_object=UnambiguousResponse)  # type: ignore
        try:
            validated_answer = parser.parse(str(response.content))
        except ValueError as parse_error:
            logger.exception(parse_error)
            logger.warning("Failed to parse response:\n%s", response.content)

            reasoning = (
                f"ERROR parse_error=<{parse_error}>, response=<{response.content}>"
            )
            validated_answer = UnambiguousResponse(
                codable=False,
                alt_candidates=[],
                reasoning=reasoning,
            )

        return validated_answer, call_dict

    def reranker_sic(  # noqa: PLR0913
        self,
        industry_descr: str,
        job_title: Optional[str] = None,
        job_description: Optional[str] = None,
        code_digits: int = 5,
        candidates_limit: int = 7,
        output_limit: int = 5,
        short_list: Optional[list[dict[Any, Any]]] = None,
    ) -> Union[tuple[Any, Optional[list], Optional[dict[str, Any]]], dict[str, Any]]:
        """Generates a set of relevant SIC codes based on respondent's data
            using reranking approach.

        Args:
            industry_descr (str): The description of the industry.
            job_title (str, optional): The job title. Defaults to None.
            job_description (str, optional): The job description. Defaults to None.
            code_digits (int, optional): The number of digits in the generated
                SIC code. Defaults to 5.
            candidates_limit (int, optional): The maximum number of SIC code candidates
                to consider. Defaults to 7.
            output_limit (int, optional): The maximum number of SIC codes to return.
                Defaults to 5.
            short_list (list[dict[Any, Any]], optional): A list of results from embedding search.

        Returns:
            tuple[RerankingResponse, dict[str, Any]]: The reranking response and additional data.

        Raises:
            ValueError: If there is an error during the parsing of the response.
            ValueError: If the default embedding handler is required but
                not loaded correctly.

        """

        def prep_call_dict(
            industry_descr, job_title, job_description, sic_codes, output_limit
        ):
            # Helper function to prepare the call dictionary
            is_job_title_present = job_title is None or job_title in {"", " "}
            job_title = "Unknown" if is_job_title_present else job_title

            is_job_description_present = job_description is None or job_description in {
                "",
                " ",
            }
            job_description = (
                "Unknown" if is_job_description_present else job_description
            )

            call_dict = {
                "industry_descr": industry_descr,
                "job_title": job_title,
                "job_description": job_description,
                "sic_index": sic_codes,
                "n": output_limit,
            }
            return call_dict

        if short_list is None:
            raise ValueError(
                "Short list is None - list provided from embedding search."
            )

        sic_codes = self._prompt_candidate_list(
            short_list, code_digits=code_digits, candidates_limit=candidates_limit
        )

        call_dict = prep_call_dict(
            industry_descr=industry_descr,
            job_title=job_title,
            job_description=job_description,
            sic_codes=sic_codes,
            output_limit=output_limit,
        )

        if self.verbose:
            final_prompt = self.sic_prompt_reranker.format(**call_dict)
            logger.debug("%s", final_prompt)

        chain = self.sic_prompt_reranker | self.llm

        try:
            response = chain.invoke(call_dict, return_only_outputs=True)
        except ValueError as err:
            logger.exception(err)
            logger.warning("Error from chain, exit early")
            validated_answer = RerankingResponse(
                selected_codes=[],
                excluded_codes=[],
                status="Error from chain, exit early",
                n_requested=output_limit,
            )
            return validated_answer, short_list, call_dict

        if self.verbose:
            logger.debug("%s", response)

        # Parse the output to the desired format
        parser = PydanticOutputParser(  # type: ignore # Suspect langchain ver bug
            pydantic_object=RerankingResponse
        )
        try:
            validated_answer = parser.parse(str(response.content))
        except ValueError as parse_error:
            logger.exception(parse_error)
            logger.warning("Failed to parse response:\n%s", response.content)

            reasoning = (
                f"ERROR parse_error=<{parse_error}>, response=<{response.content}>"
            )
            validated_answer = RerankingResponse(
                selected_codes=[],
                excluded_codes=[],
                status=reasoning,
                n_requested=output_limit,
            )

        return validated_answer, short_list, call_dict

<<<<<<< HEAD
    def formulate_open_question(
=======
    def final_sic_code(  # noqa: PLR0913
>>>>>>> 32f4bc50
        self,
        industry_descr: str,
        job_title: Optional[str] = None,
        job_description: Optional[str] = None,
<<<<<<< HEAD
        llm_output: Optional[UnambiguousResponse] = None,
    ) -> tuple[OpenFollowUp, Any]:
        """Formulates an open-ended question using respondent data and survey design guidelines.
=======
        sic_candidates: Optional[str] = None,
        open_question: Optional[str] = None,
        answer_to_open_question: Optional[str] = None,
        closed_question: Optional[str] = None,
        answer_to_closed_question: Optional[str] = None,
    ) -> tuple[FinalSICAssignment, Optional[Any]]:
        """Evaluates codability to a single 5-digit SIC code based on respondent's data
            and answers to follow-up questions.
>>>>>>> 32f4bc50

        Args:
            industry_descr (str): The description of the industry.
            job_title (str, optional): The job title. Defaults to None.
            job_description (str, optional): The job description. Defaults to None.
<<<<<<< HEAD
            llm_output (UnambiguousResponse, optional): The response from the LLM model.

        Returns:
            OpenFollowUp: The generated response to the query.
=======
            sic_candidates: (str, optional): Short list of SIC candidates to pass to LLM.
            open_question (str, optional): The open question. Defaults to None.
            answer_to_open_question (str, optional): The answer to the open question.
                Defaults to None.
            closed_question (str, optional): The closed question. Defaults to None.
            answer_to_closed_question (str, optional): The answer to the closed question.
                Defaults to None.

        Returns:
            FinalSICAssignment: The generated response to the query.
>>>>>>> 32f4bc50

        Raises:
            ValueError: If there is an error during the parsing of the response.
            ValueError: If the default embedding handler is required but
                not loaded correctly.

        """

<<<<<<< HEAD
        def prep_call_dict(industry_descr, job_title, job_description, llm_output):
=======
        def prep_call_dict(  # noqa: PLR0913
            industry_descr,
            job_title,
            job_description,
            sic_candidates,
            open_question,
            answer_to_open_question,
            closed_question,
            answer_to_closed_question,
        ):
>>>>>>> 32f4bc50
            # Helper function to prepare the call dictionary
            is_job_title_present = job_title is None or job_title in {"", " "}
            job_title = "Unknown" if is_job_title_present else job_title

            is_job_description_present = job_description is None or job_description in {
                "",
                " ",
            }
            job_description = (
                "Unknown" if is_job_description_present else job_description
            )

            call_dict = {
                "industry_descr": industry_descr,
                "job_title": job_title,
                "job_description": job_description,
<<<<<<< HEAD
                "llm_output": str(llm_output),
=======
                "sic_candidates": sic_candidates,
                "open_question": open_question,
                "answer_to_open_question": answer_to_open_question,
                "closed_question": closed_question,
                "answer_to_closed_question": answer_to_closed_question,
>>>>>>> 32f4bc50
            }
            return call_dict

        call_dict = prep_call_dict(
            industry_descr=industry_descr,
            job_title=job_title,
            job_description=job_description,
<<<<<<< HEAD
            llm_output=llm_output,
        )

        if self.verbose:
            final_prompt = self.sic_prompt_openfollowup.format(**call_dict)
            logger.debug(final_prompt)

        chain = self.sic_prompt_openfollowup | self.llm
=======
            sic_candidates=sic_candidates,
            open_question=open_question,
            answer_to_open_question=answer_to_open_question,
            closed_question=closed_question,
            answer_to_closed_question=answer_to_closed_question,
        )

        if self.verbose:
            final_prompt = self.sic_prompt_final.format(**call_dict)
            logger.debug(final_prompt)

        chain = self.sic_prompt_final | self.llm
>>>>>>> 32f4bc50

        try:
            response = chain.invoke(call_dict, return_only_outputs=True)
        except ValueError as err:
            logger.exception(err)
<<<<<<< HEAD
            logger.warning("Error from LLMChain, exit early")
            validated_answer = OpenFollowUp(
                followup=None,
                reasoning="Error from LLMChain, exit early",
=======
            logger.warning("Error from chain, exit early")
            validated_answer = FinalSICAssignment(
                codable=False,
                unambiguous_code="N/A",
                unambiguous_code_descriptive="N/A",
                higher_level_code="N/A",
                reasoning="Error from chain, exit early",
>>>>>>> 32f4bc50
            )
            return validated_answer, call_dict

        if self.verbose:
<<<<<<< HEAD
            logger.debug(f"{response=}")

        # Parse the output to the desired format
        parser = PydanticOutputParser(pydantic_object=OpenFollowUp)
=======
            logger.debug("llm_response=%s", response)

        # Parse the output to the desired format
        parser = PydanticOutputParser(pydantic_object=FinalSICAssignment)  # type: ignore
>>>>>>> 32f4bc50
        try:
            validated_answer = parser.parse(str(response.content))
        except ValueError as parse_error:
            logger.exception(parse_error)
<<<<<<< HEAD
            logger.warning(f"Failed to parse response:\n{response.content}")
=======
            logger.warning("Failed to parse response:\n%s", response.content)
>>>>>>> 32f4bc50

            reasoning = (
                f"ERROR parse_error=<{parse_error}>, response=<{response.content}>"
            )
<<<<<<< HEAD
            validated_answer = OpenFollowUp(
                followup=None,
                reasoning=reasoning,
            )

        return validated_answer, call_dict

    def formulate_closed_question(
        self,
        industry_descr: str,
        job_title: Optional[str] = None,
        job_description: Optional[str] = None,
        llm_output: Optional[UnambiguousResponse] = None,
    ) -> tuple[ClosedFollowUp, Any]:
        """Formulates a closed follow-up question using respondent data
            and survey design guidelines.

        Args:
            industry_descr (str): The description of the industry.
            job_title (str, optional): The job title. Defaults to None.
            job_description (str, optional): The job description. Defaults to None.
            llm_output (UnambiguousResponse, optional): The response from the LLM model.

        Returns:
            ClosedFollowUp: The generated response to the query.

        Raises:
            ValueError: If there is an error during the parsing of the response.
            ValueError: If the default embedding handler is required but
                not loaded correctly.

        """

        def prep_call_dict(industry_descr, job_title, job_description, llm_output):
            # Helper function to prepare the call dictionary
            is_job_title_present = job_title is None or job_title in {"", " "}
            job_title = "Unknown" if is_job_title_present else job_title

            is_job_description_present = job_description is None or job_description in {
                "",
                " ",
            }
            job_description = (
                "Unknown" if is_job_description_present else job_description
            )

            call_dict = {
                "industry_descr": industry_descr,
                "job_title": job_title,
                "job_description": job_description,
                "llm_output": str(llm_output),
            }
            return call_dict

        call_dict = prep_call_dict(
            industry_descr=industry_descr,
            job_title=job_title,
            job_description=job_description,
            llm_output=llm_output,
        )

        if self.verbose:
            final_prompt = self.sic_prompt_closedfollowup.format(**call_dict)
            logger.debug(final_prompt)

        chain = self.sic_prompt_closedfollowup | self.llm

        try:
            response = chain.invoke(call_dict, return_only_outputs=True)
        except ValueError as err:
            logger.exception(err)
            logger.warning("Error from LLMChain, exit early")
            validated_answer = ClosedFollowUp(
                followup=None,
                sic_options=[],
                reasoning="Error from LLMChain, exit early",
            )
            return validated_answer, call_dict

        if self.verbose:
            logger.debug(f"{response=}")

        # Parse the output to the desired format
        parser = PydanticOutputParser(pydantic_object=ClosedFollowUp)
        try:
            validated_answer = parser.parse(str(response.content))
        except ValueError as parse_error:
            logger.exception(parse_error)
            logger.warning(f"Failed to parse response:\n{response.content}")

            reasoning = (
                f"ERROR parse_error=<{parse_error}>, response=<{response.content}>"
            )
            validated_answer = ClosedFollowUp(
                followup=None,
                sic_options=[],
=======
            validated_answer = FinalSICAssignment(
                codable=False,
                unambiguous_code="N/A",
                unambiguous_code_descriptive="N/A",
                higher_level_code="N/A",
>>>>>>> 32f4bc50
                reasoning=reasoning,
            )

        return validated_answer, call_dict<|MERGE_RESOLUTION|>--- conflicted
+++ resolved
@@ -31,24 +31,18 @@
 from industrial_classification_utils.llm.prompt import (
     GENERAL_PROMPT_RAG,
     SA_SIC_PROMPT_RAG,
-<<<<<<< HEAD
     SIC_PROMPT_CLOSEDFOLLOWUP,
     SIC_PROMPT_OPENFOLLOWUP,
-=======
     SIC_PROMPT_FINAL_ASSIGNMENT,
->>>>>>> 32f4bc50
     SIC_PROMPT_PYDANTIC,
     SIC_PROMPT_RAG,
     SIC_PROMPT_RERANKER,
     SIC_PROMPT_UNAMBIGUOUS,
 )
 from industrial_classification_utils.models.response_model import (
-<<<<<<< HEAD
     ClosedFollowUp,
     OpenFollowUp,
-=======
     FinalSICAssignment,
->>>>>>> 32f4bc50
     RerankingResponse,
     SicResponse,
     SurveyAssistSicResponse,
@@ -121,12 +115,9 @@
         self.general_prompt_rag = GENERAL_PROMPT_RAG
         self.sic_prompt_unambiguous = SIC_PROMPT_UNAMBIGUOUS
         self.sic_prompt_reranker = SIC_PROMPT_RERANKER
-<<<<<<< HEAD
         self.sic_prompt_openfollowup = SIC_PROMPT_OPENFOLLOWUP
         self.sic_prompt_closedfollowup = SIC_PROMPT_CLOSEDFOLLOWUP
-=======
         self.sic_prompt_final = SIC_PROMPT_FINAL_ASSIGNMENT
->>>>>>> 32f4bc50
         self.sic = None
         self.verbose = verbose
 
@@ -668,20 +659,11 @@
 
         return validated_answer, short_list, call_dict
 
-<<<<<<< HEAD
-    def formulate_open_question(
-=======
     def final_sic_code(  # noqa: PLR0913
->>>>>>> 32f4bc50
         self,
         industry_descr: str,
         job_title: Optional[str] = None,
         job_description: Optional[str] = None,
-<<<<<<< HEAD
-        llm_output: Optional[UnambiguousResponse] = None,
-    ) -> tuple[OpenFollowUp, Any]:
-        """Formulates an open-ended question using respondent data and survey design guidelines.
-=======
         sic_candidates: Optional[str] = None,
         open_question: Optional[str] = None,
         answer_to_open_question: Optional[str] = None,
@@ -690,18 +672,11 @@
     ) -> tuple[FinalSICAssignment, Optional[Any]]:
         """Evaluates codability to a single 5-digit SIC code based on respondent's data
             and answers to follow-up questions.
->>>>>>> 32f4bc50
 
         Args:
             industry_descr (str): The description of the industry.
             job_title (str, optional): The job title. Defaults to None.
             job_description (str, optional): The job description. Defaults to None.
-<<<<<<< HEAD
-            llm_output (UnambiguousResponse, optional): The response from the LLM model.
-
-        Returns:
-            OpenFollowUp: The generated response to the query.
-=======
             sic_candidates: (str, optional): Short list of SIC candidates to pass to LLM.
             open_question (str, optional): The open question. Defaults to None.
             answer_to_open_question (str, optional): The answer to the open question.
@@ -712,7 +687,6 @@
 
         Returns:
             FinalSICAssignment: The generated response to the query.
->>>>>>> 32f4bc50
 
         Raises:
             ValueError: If there is an error during the parsing of the response.
@@ -721,9 +695,6 @@
 
         """
 
-<<<<<<< HEAD
-        def prep_call_dict(industry_descr, job_title, job_description, llm_output):
-=======
         def prep_call_dict(  # noqa: PLR0913
             industry_descr,
             job_title,
@@ -734,7 +705,6 @@
             closed_question,
             answer_to_closed_question,
         ):
->>>>>>> 32f4bc50
             # Helper function to prepare the call dictionary
             is_job_title_present = job_title is None or job_title in {"", " "}
             job_title = "Unknown" if is_job_title_present else job_title
@@ -751,15 +721,11 @@
                 "industry_descr": industry_descr,
                 "job_title": job_title,
                 "job_description": job_description,
-<<<<<<< HEAD
-                "llm_output": str(llm_output),
-=======
                 "sic_candidates": sic_candidates,
                 "open_question": open_question,
                 "answer_to_open_question": answer_to_open_question,
                 "closed_question": closed_question,
                 "answer_to_closed_question": answer_to_closed_question,
->>>>>>> 32f4bc50
             }
             return call_dict
 
@@ -767,16 +733,6 @@
             industry_descr=industry_descr,
             job_title=job_title,
             job_description=job_description,
-<<<<<<< HEAD
-            llm_output=llm_output,
-        )
-
-        if self.verbose:
-            final_prompt = self.sic_prompt_openfollowup.format(**call_dict)
-            logger.debug(final_prompt)
-
-        chain = self.sic_prompt_openfollowup | self.llm
-=======
             sic_candidates=sic_candidates,
             open_question=open_question,
             answer_to_open_question=answer_to_open_question,
@@ -789,18 +745,11 @@
             logger.debug(final_prompt)
 
         chain = self.sic_prompt_final | self.llm
->>>>>>> 32f4bc50
 
         try:
             response = chain.invoke(call_dict, return_only_outputs=True)
         except ValueError as err:
             logger.exception(err)
-<<<<<<< HEAD
-            logger.warning("Error from LLMChain, exit early")
-            validated_answer = OpenFollowUp(
-                followup=None,
-                reasoning="Error from LLMChain, exit early",
-=======
             logger.warning("Error from chain, exit early")
             validated_answer = FinalSICAssignment(
                 codable=False,
@@ -808,36 +757,117 @@
                 unambiguous_code_descriptive="N/A",
                 higher_level_code="N/A",
                 reasoning="Error from chain, exit early",
->>>>>>> 32f4bc50
             )
             return validated_answer, call_dict
 
         if self.verbose:
-<<<<<<< HEAD
-            logger.debug(f"{response=}")
-
-        # Parse the output to the desired format
-        parser = PydanticOutputParser(pydantic_object=OpenFollowUp)
-=======
             logger.debug("llm_response=%s", response)
 
         # Parse the output to the desired format
         parser = PydanticOutputParser(pydantic_object=FinalSICAssignment)  # type: ignore
->>>>>>> 32f4bc50
         try:
             validated_answer = parser.parse(str(response.content))
         except ValueError as parse_error:
             logger.exception(parse_error)
-<<<<<<< HEAD
-            logger.warning(f"Failed to parse response:\n{response.content}")
-=======
             logger.warning("Failed to parse response:\n%s", response.content)
->>>>>>> 32f4bc50
 
             reasoning = (
                 f"ERROR parse_error=<{parse_error}>, response=<{response.content}>"
             )
-<<<<<<< HEAD
+            validated_answer = FinalSICAssignment(
+                codable=False,
+                unambiguous_code="N/A",
+                unambiguous_code_descriptive="N/A",
+                higher_level_code="N/A",
+                reasoning=reasoning,
+            )
+
+        return validated_answer, call_dict
+
+    def formulate_open_question(
+        self,
+        industry_descr: str,
+        job_title: Optional[str] = None,
+        job_description: Optional[str] = None,
+        llm_output: Optional[UnambiguousResponse] = None,
+    ) -> tuple[OpenFollowUp, Any]:
+        """Formulates an open-ended question using respondent data and survey design guidelines.
+
+        Args:
+            industry_descr (str): The description of the industry.
+            job_title (str, optional): The job title. Defaults to None.
+            job_description (str, optional): The job description. Defaults to None.
+            llm_output (UnambiguousResponse, optional): The response from the LLM model.
+
+        Returns:
+            OpenFollowUp: The generated response to the query.
+
+        Raises:
+            ValueError: If there is an error during the parsing of the response.
+            ValueError: If the default embedding handler is required but
+                not loaded correctly.
+
+        """
+
+        def prep_call_dict(industry_descr, job_title, job_description, llm_output):
+            # Helper function to prepare the call dictionary
+            is_job_title_present = job_title is None or job_title in {"", " "}
+            job_title = "Unknown" if is_job_title_present else job_title
+
+            is_job_description_present = job_description is None or job_description in {
+                "",
+                " ",
+            }
+            job_description = (
+                "Unknown" if is_job_description_present else job_description
+            )
+
+            call_dict = {
+                "industry_descr": industry_descr,
+                "job_title": job_title,
+                "job_description": job_description,
+                "llm_output": str(llm_output),
+            }
+            return call_dict
+
+        call_dict = prep_call_dict(
+            industry_descr=industry_descr,
+            job_title=job_title,
+            job_description=job_description,
+            llm_output=llm_output,
+        )
+
+        if self.verbose:
+            final_prompt = self.sic_prompt_openfollowup.format(**call_dict)
+            logger.debug(final_prompt)
+
+        chain = self.sic_prompt_openfollowup | self.llm
+
+        try:
+            response = chain.invoke(call_dict, return_only_outputs=True)
+        except ValueError as err:
+            logger.exception(err)
+            logger.warning("Error from LLMChain, exit early")
+            validated_answer = OpenFollowUp(
+                followup=None,
+                reasoning="Error from LLMChain, exit early",
+            )
+            return validated_answer, call_dict
+
+        if self.verbose:
+            logger.debug(f"{response=}")
+
+        # Parse the output to the desired format
+        parser = PydanticOutputParser(pydantic_object=OpenFollowUp)
+        try:
+            validated_answer = parser.parse(str(response.content))
+        except ValueError as parse_error:
+            logger.exception(parse_error)
+            logger.warning(f"Failed to parse response:\n{response.content}")
+
+            reasoning = (
+                f"ERROR parse_error=<{parse_error}>, response=<{response.content}>"
+            )
             validated_answer = OpenFollowUp(
                 followup=None,
                 reasoning=reasoning,
@@ -934,13 +964,6 @@
             validated_answer = ClosedFollowUp(
                 followup=None,
                 sic_options=[],
-=======
-            validated_answer = FinalSICAssignment(
-                codable=False,
-                unambiguous_code="N/A",
-                unambiguous_code_descriptive="N/A",
-                higher_level_code="N/A",
->>>>>>> 32f4bc50
                 reasoning=reasoning,
             )
 
