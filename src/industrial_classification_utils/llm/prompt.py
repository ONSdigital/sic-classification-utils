"""Module for generating prompt templates for SIC classification tasks.

This module provides various prompt templates for tasks related to the classification
of respondent data into UK SIC (Standard Industry Classification) codes. The prompts
are designed to work with the LangChain library and include configurations for
different use cases, such as determining SIC codes, re-ranking SIC codes, and handling
ambiguous classifications.

The module includes:
- Core prompt templates for SIC classification tasks.
- Support for partial variables and format instructions.
- Integration with Pydantic models for structured output parsing.

Attributes:
    SIC_PROMPT_PYDANTIC (PromptTemplate): Template for determining SIC codes based on
        respondent data.
    SIC_PROMPT_RAG (PromptTemplate): Template for determining SIC codes with a relevant
        subset of SIC codes provided.
    SA_SIC_PROMPT_RAG (PromptTemplate): Template for determining a list of most likely
        SIC codes with confidence scores.
    GENERAL_PROMPT_RAG (PromptTemplate): Template for determining custom classification
        codes with a relevant subset of codes provided.
    SIC_PROMPT_UNAMBIGUOUS (PromptTemplate): Template for evaluating if a 5-digit SIC
        code can be assigned with high confidence.
    SIC_PROMPT_RERANKER (PromptTemplate): Template for re-ranking and selecting the most
        relevant SIC codes based on semantic similarity and business context alignment.
"""

# pylint: disable=invalid-name # Need to clean up the code to remove this

from langchain.output_parsers import PydanticOutputParser
from langchain.prompts.prompt import PromptTemplate

from industrial_classification_utils.embed.embedding import get_config
from industrial_classification_utils.models.response_model import (
<<<<<<< HEAD
    ClosedFollowUp,
    OpenFollowUp,
=======
    FinalSICAssignment,
>>>>>>> 32f4bc50
    RerankingResponse,
    SicResponse,
    UnambiguousResponse,
)
from industrial_classification_utils.utils.sic_data_access import (
    load_sic_index,
)

config = get_config()

_core_prompt = """You are a conscientious classification assistant of respondent data
for the use in the UK official statistics. Respondent data may be in English or Welsh,
but you always respond in British English."""

_sic_template = """"Given the respondent's description of the main activity their
company does, their job title and job description, your task is to determine
the UK SIC (Standard Industry Classification) code for this company if it can be
determined to the division (two-digit) level. If the code cannot be determined,
identify the additional information needed to determine it.
Make sure to use the provided 2007 SIC Index.

===Respondent Data===
- Company's main activity: {industry_descr}
- Job Title: {job_title}
- Job Description: {job_description}

===Output Format===
{format_instructions}

===2007 SIC Index===
{sic_index}
"""

# Load the SIC index from the configuration and convert to file path string
# sic_index = load_text_from_config(config["lookups"]["sic_condensed"])
sic_index = load_sic_index(config["lookups"]["sic_index"])

parser = PydanticOutputParser(  # type: ignore # Suspect langchain ver bug
    pydantic_object=SicResponse
)

SIC_PROMPT_PYDANTIC = PromptTemplate.from_template(
    template=_core_prompt + _sic_template,
    partial_variables={
        "format_instructions": parser.get_format_instructions(),
        "sic_index": sic_index,
    },
)


_sic_template_rag = """"Given the respondent's description of the main activity their
company does, their job title and job description (which may be different then the
main company activity), your task is to determine the UK SIC (Standard Industry
Classification) code for this company if it can be determined.
Make sure to use the provided Relevant subset of UK SIC 2007. If the code cannot be
determined (or is likely not included in the provided subset), identify the additional
information needed to determine it and a list of most likely codes.

===Respondent Data===
- Company's main activity: {industry_descr}
- Job Title: {job_title}
- Job Description: {job_description}

===Relevant subset of UK SIC 2007===
{sic_index}

===Output Format===
{format_instructions}

===Output===
"""

_sic_template_confidence_rag = """"Given the respondent's description of the main
activity their company does, their job title and job description (which may be
different to the main company activity), your task is to determine the UK SIC
(Standard Industry Classification) code for this company if it can be determined.

The following will be provided to make your decision and send appropriate output:
Respondent Data
Relevant subset of UK SIC 2007 (you must only use this list to classify)
Output Format

You must only use the Relevant subset of UK SIC 2007 provided to determine if you
can match a sic code.
Where the data shows ambuguity, (e.g I teach children, could be classified as
secondary or primary school teacher), you must return the list of possible sic codes
that might match with a confidence score for each.

If the code cannot be determined (or is likely not included in the provided subset),
identify the additional information needed to determine it and a list of most likely
codes.


===Respondent Data===
- Company's main activity: {industry_descr}
- Job Title: {job_title}
- Job Description: {job_description}

===Relevant subset of UK SIC 2007===
{sic_index}

===Output Format===
{format_instructions}

===Output===
"""

# Was sic_template_rag
SIC_PROMPT_RAG = PromptTemplate.from_template(
    template=_core_prompt + _sic_template_confidence_rag,
    partial_variables={
        "format_instructions": parser.get_format_instructions(),
    },
)


_sa_sic_template_rag = """"Given the respondent's description of the main activity their
company does, their job title and job description (which may be different to the
main company activity), your task is to determine a list of the most likely UK SIC
(Standard Industry Classification) codes for this company.

The following will be provided to make your decision and send appropriate output:
Respondent Data
Relevant subset of UK SIC 2007 (you must only use this list to classify)
Output Format (the output format MUST be valid JSON)

Only use the subset of UK SIC 2007 provided to determine if you can match the most
likely sic codes, provide a confidence score between 0 and 1 where 0.1 is least
likely and 0.9 is most likely.

You must return the a subset list of possible sic codes (UK SIC 2007 codes provided)
that might match with a confidence score for each.

You must provide a follow up question that would help identify the exact coding based
on the list you respond with.

===Respondent Data===
- Company's main activity: {industry_descr}
- Job Title: {job_title}
- Job Description: {job_description}

===Relevant subset of UK SIC 2007===
{sic_index}

===Output Format===
{format_instructions}

===Output===
"""

parser = PydanticOutputParser(  # type: ignore # Suspect langchain ver bug
    pydantic_object=SicResponse
)

SA_SIC_PROMPT_RAG = PromptTemplate.from_template(
    template=_core_prompt + _sa_sic_template_rag,
    partial_variables={
        "format_instructions": parser.get_format_instructions(),
    },
)


_general_template_rag = """"Given the respondent's data, your task is to determine
the classification code. Make sure to use the provided Relevant subset of
classification index and select codes from this list only.
If the code cannot be determined (or not included in the provided subset),
do not provide final code, instead identify the additional information needed
to determine the correct code and suggest few most likely codes.

===Respondent Data===
{respondent_data}

===Relevant subset of classification index===
{classification_index}

===Output Format===
{format_instructions}

===Output===
"""
parser = PydanticOutputParser(  # type: ignore # Suspect langchain ver bug
    pydantic_object=SicResponse
)

GENERAL_PROMPT_RAG = PromptTemplate.from_template(
    template=_core_prompt + _general_template_rag,
    partial_variables={
        "format_instructions": parser.get_format_instructions(),
    },
)

_sic_template_unambiguous = """"Given:
1. Respondent data (job_title, job_description, industry_descr)
2. Shortlist of UK Standard Industrial Classification (SIC) codes

Your task is to evaluate whether response can be assigned to a single 5-digit SIC code.

===Steps to take===
Approach the task in the following order:
1. Review the shortlist and evaluate each candidate SIC code.
2. Assess the relevance of each candidate SIC code to survey respondent based on semantic similarity and business context alignment. Specifically, this includes:
    a) fundamental alignment between the query and the code's main business activity
    b) matches between query and specific example activities listed under the code
3. For each SIC code candidate provide a confidence score between 0 and 1 where 0.1 is least likely and 0.9 is most likely.
4. Decide if response can be coded unambiguously to a single 5-digit SIC code with 95 per cent confidence.
5. Provide reasoning for your decision.

===Respondent Data===
- Company's main activity: {industry_descr}
- Job Title: {job_title}
- Job Description: {job_description}

===Shortlist===
{sic_candidates}

===Output Format===
{format_instructions}
"""
parser_unambiguous = PydanticOutputParser(  # type: ignore # Suspect langchain ver bug
    pydantic_object=UnambiguousResponse
)

SIC_PROMPT_UNAMBIGUOUS = PromptTemplate.from_template(
    template=_core_prompt + _sic_template_unambiguous,
    partial_variables={
        "format_instructions": parser_unambiguous.get_format_instructions(),
    },
)

_sic_template_reranker = """"You are a precise semantic matching system.
Your task is to re-rank and select the N most relevant UK SIC (Standard Industry
Classification) codes from a provided list of candidates based on their relevance
to the respondent's description.

===Task Description===

Analyze each candidate SIC code's relevance to the query.
Score each candidate on a scale of 0.0 to 1.0 based on semantic similarity and
business context alignment.
Select the top N most relevant codes.
Provide clear reasoning for your scoring decisions.
Your response must be a single JSON object with NO additional text or formatting.

===Scoring Criteria===

Primary Activity Match (0.0-0.4):

Evaluates the fundamental alignment between the query and the code's main
business activity

Scoring guidelines:

0.35-0.4: Perfect match (e.g., "Beer brewery" → "Manufacture of beer")
0.25-0.34: Strong match with minor differences (e.g., "Craft brewery" →
"Manufacture of beer")
0.15-0.24: Related activity in same sector (e.g., "Beer distribution" →
"Manufacture of beer")
0.05-0.14: Tangentially related activity (e.g., "Beer tasting" →
"Manufacture of beer")
0.0-0.04: Minimal or no relation to primary activity


Context Precision (0.0-0.3):

Measures how specifically the code captures the business context of the query
Considers industry position (manufacturing, wholesale, retail, service)
Scoring guidelines:

0.25-0.3: Exact business context match (e.g., manufacturing vs. retail context)
0.15-0.24: Related context with same business model
0.05-0.14: Similar industry but different business model
0.0-0.04: Different business context entirely


Examples:

Query "Beer shop" matching "Retail sale of beverages" (high precision)
Query "Beer shop" matching "Wholesale of beverages" (medium precision)
Query "Beer shop" matching "Manufacture of beer" (low precision)


Example Activity Alignment (0.0-0.3):

Evaluates matches between query and specific example activities listed under the code
Considers both exact matches and semantic similarity

Scoring guidelines:

0.25-0.3: Direct match with example activities
0.15-0.24: Semantic equivalence to example activities
0.05-0.14: Partial overlap with example activities
0.0-0.04: No matching example activities


Special considerations:

Multiple matching examples increase score within range
Industry-specific terminology matches are weighted heavily
Generic matches receive lower scores

===Input Data===
- Company's main activity: {industry_descr}
- Job Title: {job_title}
- Job Description: {job_description}
- Number of codes to select (N): {n}

===UK SIC 2007 candidates===
{sic_index}

===Requirements===

Scores must be between 0.0 and 1.0
Selected codes must be exactly N in number
All codes must receive a score and reasoning
Reasoning must reference specific aspects of the code and query
Scores should reflect relative relevance between codes

===Output Format===
{format_instructions}

"""
parser_reranker = PydanticOutputParser(  # type: ignore # Suspect langchain ver bug
    pydantic_object=RerankingResponse
)


SIC_PROMPT_RERANKER = PromptTemplate.from_template(
    template=_core_prompt + _sic_template_reranker,
    partial_variables={
        "format_instructions": parser_reranker.get_format_instructions(),
    },
)


_sic_template_final_assignment = """"You are an expert in industrial classifications.
You are tasked with assigning UK Standard Industrial Classification (SIC) codes to survey
responses with high confidence.

Key objective: You MUST assign a 5-digit SIC code from the candidates provided. Only provide a higher-level
code if multiple candidates have nearly identical confidence scores (within 0.2 of each other) AND no single
can be identified as the clear best match.

Assignment logic:
1. Default behavior: Assign the highest-confidence 5-digit SIC code from the candidates
2. Higher-level code exception: Only if two or more codes have confidence scores within 0.2
 of each other AND you cannot determine a clear winner. Provide the most granular
higher-level code with X padding to 5-digits (e.g., 8610X for 4-digit confidence, 86XXX for
3-digit confidence, 8XXXX for 2-digit confidence).
3. 95% confidence interpretation: This means "more likely than not" given the available evidence -
not absolute certainty

Key principles:
1. Focus on Best Fit: Rather than seeking absolute certainty, identify which code best fits the totality of evidence.
2. Be Decisive: The goal is accurate classification, not perfect certainty. If evidence clearly points to one
code over others, assign it confidently.

Important: When a respondent's closed question answer directly matches or closely aligns with a SIC code
description, this constitutes strong evidence for that code.

Follow these steps in order:
1. Review all available information - respondent data, candidate SIC codes, and follow-up responses
2. Evaluate each candidate SIC code against all available evidence
3. Assign confidence scores - Rate each candidate from 0.1 (least likely) to 0.9 (most likely).
Weight respondent's own descriptions heavily.
4. Apply assignment logic - Select the candidate with the highest confidence score as your primary assignment.
Only consider higher-level coding if multiple candidates have nearly identical scores (within 0.2) and you cannot
differentiate between them
5. Determine final assignment - Assign best fitting 5-digit code or the most specific higher-level code
6. Provide clear reasoning - Explain your decision with specific evidence

===Respondent Data===
- Company's main activity: {industry_descr}
- Job Title: {job_title}
- Job Description: {job_description}

===Short list of UK SIC codes===
{sic_candidates}

===Follow up question 1===
{open_question}
{answer_to_open_question}

===Follow up question 2===
{closed_question}
{answer_to_closed_question}

===Output Format===
{format_instructions}
"""
parser_final_assignment = PydanticOutputParser(  # type: ignore # Suspect langchain ver bug
    pydantic_object=FinalSICAssignment
)

SIC_PROMPT_FINAL_ASSIGNMENT = PromptTemplate.from_template(
    template=_core_prompt + _sic_template_final_assignment,
    partial_variables={
        "format_instructions": parser_final_assignment.get_format_instructions(),
    },
)


# pylint: disable=too-few-public-methods
class PromptTemplates:
    """A collection of predefined prompt templates for various use cases.

    Attributes:
        SIC_PROMPT_PYDANTIC (PromptTemplate): A prompt template for SIC using Pydantic.
        SIC_PROMPT_RAG (PromptTemplate): A prompt template for SIC with RAG
                                            (Retrieval-Augmented Generation).
        SA_SIC_PROMPT_RAG (PromptTemplate): A prompt template for SA SIC with RAG.
        GENERAL_PROMPT_RAG (PromptTemplate): A general-purpose prompt template with RAG.
        SIC_PROMPT_UNAMBIGUOUS (PromptTemplate): A prompt template for unambiguous
                                                    SIC classification.
        SIC_PROMPT_RERANKER (PromptTemplate): A prompt template for SIC reranking.

    Methods:
        get_all_templates() -> list[PromptTemplate]:
            Returns all stored prompt templates as a list.
    """

    def __init__(self):
        self.SIC_PROMPT_PYDANTIC = SIC_PROMPT_PYDANTIC
        self.SIC_PROMPT_RAG = SIC_PROMPT_RAG
        self.SA_SIC_PROMPT_RAG = SA_SIC_PROMPT_RAG
        self.GENERAL_PROMPT_RAG = GENERAL_PROMPT_RAG
        self.SIC_PROMPT_UNAMBIGUOUS = SIC_PROMPT_UNAMBIGUOUS
        self.SIC_PROMPT_RERANKER = SIC_PROMPT_RERANKER

    def get_all_templates(self) -> list[PromptTemplate]:
        """Returns all stored prompt templates as a list."""
        return [
            self.SIC_PROMPT_PYDANTIC,
            self.SIC_PROMPT_RAG,
            self.SA_SIC_PROMPT_RAG,
            self.GENERAL_PROMPT_RAG,
            self.SIC_PROMPT_UNAMBIGUOUS,
            self.SIC_PROMPT_RERANKER,
        ]


_open_follow_up = """"You are an expert survey methodologist tasked with generating
high-quality questions for an online labour market survey. Your goal is to create an
open-ended question that will help to assign most relevant UK SIC (Standard Industry
Classification) code to a given survey response.

Given:
1. Respondent data (job_title, job_description, industry_descr)
2. Large Language Model (LLM) output shortlisting potential occupational or industrial codes
that respondent can be assigned to.

Your task is to generate a single, well-crafted follow-up question that:

1. Uses clear, simple language.
2. Makes it possible to disambiguate between SIC code candidates.
3. Is specific enough to enable assignment of the SIC code with
a high degree of confidence.
4. Considers what the respondent would reasonably know.
5. Follows the quality standards below.

===Respondent Data===
- Company's main activity: {industry_descr}
- Job Title: {job_title}
- Job Description: {job_description}

===LLM output===
{llm_output}

===Quality standards===
Language and Clarity
- Use simple, natural language that is easy to understand
- Use plain English - define or avoid technical jargon
- Be specific about what information is sought - avoid vague terms
- Use concise, grammatically correct phrasing
- Specify time frames clearly when relevant (e.g., "currently," "in your main job")

Question Structure
- Ask only one thing at a time - avoid double-barreled questions
- Provide sufficient context for understanding the question
- Focus on factual information rather than hypothetical situations

Respondent Considerations
- Only ask for information the respondent would reasonably know
- Don't assume knowledge or circumstances that may not apply
- Focus on current or recent work situations they can recall
- Consider diverse work arrangements and industries
- Avoid requiring complex mental calculations

Neutrality and Bias
- Use neutral wording that doesn't suggest a "correct" answer
- Avoid leading the respondent toward particular responses
- Keep phrasing positive and straightforward - don't use double negatives

Response Design
If suggesting response categories, ensure they are:
- Mutually exclusive (no overlap between options)
- Comprehensive (covering all likely responses)
- Logically ordered
- Clearly defined

===Output Format===
{format_instructions}
"""
parser_followup_open = PydanticOutputParser(pydantic_object=OpenFollowUp)

SIC_PROMPT_OPENFOLLOWUP = PromptTemplate.from_template(
    template=_core_prompt + _open_follow_up,
    partial_variables={
        "format_instructions": parser_followup_open.get_format_instructions(),
    },
)

_closed_follow_up = """"You are an expert survey methodologist tasked with generating a
high-quality closed follow-up question for a labour market survey. Your goal is to create
a question that presents simplified versions of UK 2007 5-digit SIC (Standard Industrial
Classification) codes for respondents to choose from.

Given:
1. Respondent data (job_title, job_description, industry_descr)
2. Large Language Model (LLM) output shortlisting potential occupational or industrial codes
that respondent can be assigned to.

Your task is to generate a single, well-crafted closed follow-up question that:

1. Simplifies official SIC code descriptions into a phrase with 3-5 words focusing
on the primary business activity and in line with example activities provided
2. Generates an example to illustrate what each code represents
3. Presents 3-5 most relevant options
4. Uses natural language that respondents can easily understand
5. Maintains the essence of what each code represents while making it accessible
6. Follows the quality standards below.

===Respondent Data===
- Company's main activity: {industry_descr}
- Job Title: {job_title}
- Job Description: {job_description}

===LLM output===
{llm_output}

===Quality standards===
Language and Clarity
- Use simple, natural language that is easy to understand
- Use plain English - define or avoid technical jargon
- Keep descriptions concise but specific enough to be meaningful
- Ensure simplified descriptions are aligned with provided example activities
- Focus on what the organisation actually does rather than regulatory language

Response Design
- Select 3-5 most likely options based on relevance
- Rephrase official name of the code by creating a phrase with 3-5 words
- Generate an example to illustrate the using provided example activities
- Ensure options are mutually exclusive with clear distinctions
- Order in order of likelihood (e.g., most likely first)
- Make each option self-contained and understandable on its own

Question Structure
- Use consistent phrasing across all response options
- Ask about current situation unless otherwise specified
- Frame question positively and avoid double negatives

Respondent Considerations
- Focus on what respondents would observe about their workplace
- Use language they would use to describe their organisation
- Consider the respondent's perspective and level of organisational knowledge
- Avoid requiring detailed knowledge of organisational structure

Neutrality and Bias
- Use neutral wording that doesn't suggest a "correct" answer

===Output Format===
{format_instructions}
"""
parser_followup_closed = PydanticOutputParser(pydantic_object=ClosedFollowUp)

SIC_PROMPT_CLOSEDFOLLOWUP = PromptTemplate.from_template(
    template=_core_prompt + _closed_follow_up,
    partial_variables={
        "format_instructions": parser_followup_closed.get_format_instructions(),
    },
)<|MERGE_RESOLUTION|>--- conflicted
+++ resolved
@@ -33,12 +33,9 @@
 
 from industrial_classification_utils.embed.embedding import get_config
 from industrial_classification_utils.models.response_model import (
-<<<<<<< HEAD
+    FinalSICAssignment,
     ClosedFollowUp,
     OpenFollowUp,
-=======
-    FinalSICAssignment,
->>>>>>> 32f4bc50
     RerankingResponse,
     SicResponse,
     UnambiguousResponse,
