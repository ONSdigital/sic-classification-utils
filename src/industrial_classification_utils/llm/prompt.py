--- conflicted
+++ resolved
@@ -227,7 +227,6 @@
     },
 )
 
-<<<<<<< HEAD
 _sic_template_unambiguous = """"You are an expert in industrial classifications.
 You are tasked with determining whether a survey response can be assigned to a
 single 5-digit UK Standard Industrial Classification (SIC) code based on initial respondent data alone.
@@ -250,22 +249,6 @@
    - Matches with specific examples listed under each code.
 3. Assign confidence scores - Rate each candidate from 0.1 (least likely) to 0.9 (most likely).
 4. Decide if response can be codeded unambiguously to a single 5-digit SIC code with 99 per cent confidence.
-=======
-_sic_template_unambiguous = """"Given:
-1. Respondent data (job_title, job_description, industry_descr)
-2. Shortlist of UK Standard Industrial Classification (SIC) codes
-
-Your task is to evaluate whether response can be assigned to a single 5-digit SIC code.
-
-===Steps to take===
-Approach the task in the following order:
-1. Review the shortlist and evaluate each candidate SIC code.
-2. Assess the relevance of each candidate SIC code to survey respondent based on semantic similarity and business context alignment. Specifically, this includes:
-    a) fundamental alignment between the query and the code's main business activity
-    b) matches between query and specific example activities listed under the code
-3. For each SIC code candidate provide a confidence score between 0 and 1 where 0.1 is least likely and 0.9 is most likely.
-4. Decide if response can be coded unambiguously to a single 5-digit SIC code with 95 per cent confidence.
->>>>>>> 8e2eb43b
 5. Provide reasoning for your decision.
 
 ===Respondent Data===
