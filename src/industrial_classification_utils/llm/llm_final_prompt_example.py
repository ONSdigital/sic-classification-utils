"""This module provides illustration for the use of final SIC assignment prompt with an LLM."""

import asyncio
from pprint import pprint

from industrial_classification_utils.llm.llm import ClassificationLLM

# pylint: disable=duplicate-code

LLM_MODEL = "gemini-2.5-flash"
JOB_TITLE = "community assessment officer"
JOB_DESCRIPTION = "social services"
ORG_DESCRIPTION = "adult social care"
OPEN_QUESTION = "Could you briefly describe the main types of support or assessments"
"that you provide to individuals in your community?"
ANSWER_TO_OPEN_QUESTION = "housing and benefits assistance"
CLOSED_QUESTION = "Which of these best describes your organisation's activities?"
ANSWER_TO_CLOSED_QUESTION = "other social work activities without accommodation nec"


# The following is a mock LLM output for unambiguous_sic_code
SIC_CANDIDATES = [
    {
        "class_code": "88990",
        "class_descriptive": "Other social work activities without accommodation nec",
        "likelihood": 0.8,
    },
    {
        "class_code": "88100",
        "class_descriptive": "Social work activities without accommodation for the"
        "elderly and disabled",
        "likelihood": 0.6,
    },
    {
        "class_code": "84120",
        "class_descriptive": "Regulation of the activities of providing health care, education,"
        "cultural services and other social services, excluding social security",
        "likelihood": 0.3,
    },
]

uni_chat = ClassificationLLM(model_name=LLM_MODEL, verbose=True)

<<<<<<< HEAD
sa_response = uni_chat.final_sic_code(
    industry_descr=ORG_DESCRIPTION,
    job_title=JOB_TITLE,
    job_description=JOB_DESCRIPTION,
    sic_candidates=str(SIC_CANDIDATES),
    # open_question=OPEN_QUESTION,
    # answer_to_open_question=ANSWER_TO_OPEN_QUESTION,
    # closed_question=CLOSED_QUESTION,
    # answer_to_closed_question=ANSWER_TO_CLOSED_QUESTION,
=======
sa_response = asyncio.run(
    uni_chat.final_sic_code(
        industry_descr=ORG_DESCRIPTION,
        job_title=JOB_TITLE,
        job_description=JOB_DESCRIPTION,
        sic_candidates=str(SIC_CANDIDATES),
        open_question=OPEN_QUESTION,
        answer_to_open_question=ANSWER_TO_OPEN_QUESTION,
        closed_question=CLOSED_QUESTION,
        answer_to_closed_question=ANSWER_TO_CLOSED_QUESTION,
    )
>>>>>>> 6f31b566
)

pprint(sa_response[0].model_dump(), indent=2, width=80)<|MERGE_RESOLUTION|>--- conflicted
+++ resolved
@@ -41,29 +41,17 @@
 
 uni_chat = ClassificationLLM(model_name=LLM_MODEL, verbose=True)
 
-<<<<<<< HEAD
-sa_response = uni_chat.final_sic_code(
-    industry_descr=ORG_DESCRIPTION,
-    job_title=JOB_TITLE,
-    job_description=JOB_DESCRIPTION,
-    sic_candidates=str(SIC_CANDIDATES),
-    # open_question=OPEN_QUESTION,
-    # answer_to_open_question=ANSWER_TO_OPEN_QUESTION,
-    # closed_question=CLOSED_QUESTION,
-    # answer_to_closed_question=ANSWER_TO_CLOSED_QUESTION,
-=======
 sa_response = asyncio.run(
     uni_chat.final_sic_code(
         industry_descr=ORG_DESCRIPTION,
         job_title=JOB_TITLE,
         job_description=JOB_DESCRIPTION,
         sic_candidates=str(SIC_CANDIDATES),
-        open_question=OPEN_QUESTION,
-        answer_to_open_question=ANSWER_TO_OPEN_QUESTION,
-        closed_question=CLOSED_QUESTION,
-        answer_to_closed_question=ANSWER_TO_CLOSED_QUESTION,
+#         open_question=OPEN_QUESTION,
+#         answer_to_open_question=ANSWER_TO_OPEN_QUESTION,
+#         closed_question=CLOSED_QUESTION,
+#         answer_to_closed_question=ANSWER_TO_CLOSED_QUESTION,
     )
->>>>>>> 6f31b566
 )
 
 pprint(sa_response[0].model_dump(), indent=2, width=80)